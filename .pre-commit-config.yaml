--- conflicted
+++ resolved
@@ -28,16 +28,6 @@
         files: \.(js|jsx|ts|tsx)$
         types: [file]
         exclude: ^(?!frontend/).*$
-<<<<<<< HEAD
-      - id: knip
-        name: knip
-        entry: bash -c 'cd frontend && npx knip --fix'
-        language: node
-        files: \.(js|jsx|ts|tsx)$
-        types: [file]
-        exclude: ^(?!frontend/).*$
-=======
->>>>>>> 6e930a02
 
   - repo: https://github.com/codespell-project/codespell
     # Configuration for codespell is in .codespellrc
